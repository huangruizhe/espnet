--- conflicted
+++ resolved
@@ -363,24 +363,14 @@
 | ------------------------------------------------- | :---: | :-------------------------------------------------------------------------------------------------------------------------------------------------------------: |
 | Fisher-CallHome Spanish fisher_test (Es->En)      | 61.45 | [link](https://github.com/espnet/espnet/blob/master/egs/fisher_callhome_spanish/mt1/RESULTS.md#trainen_lcrm_lcrm_pytorch_train_pytorch_transformer_bpe_bpe1000) |
 | Fisher-CallHome Spanish callhome_evltest (Es->En) | 29.86 | [link](https://github.com/espnet/espnet/blob/master/egs/fisher_callhome_spanish/mt1/RESULTS.md#trainen_lcrm_lcrm_pytorch_train_pytorch_transformer_bpe_bpe1000) |
-<<<<<<< HEAD
-| Libri-trans test (En->Fr)                         | 18.09 | [link](https://github.com/espnet/espnet/blob/master/egs/libri_trans/mt1/RESULTS.md#trainfr_lcrm_tc_pytorch_train_pytorch_transformer_bpe1000) |
-| How2 dev5 (En->Pt)                                | 58.61 | [link](https://github.com/espnet/espnet/blob/master/egs/how2/mt1/RESULTS.md#trainpt_tc_tc_pytorch_train_pytorch_transformer_bpe8000) |
-| Must-C tst-COMMON (En->De)                        | 27.63 | [link](https://github.com/espnet/espnet/blob/master/egs/must_c/mt1/RESULTS.md#summary-4-gram-bleu) |
-| IWSLT'14 test2014 (En->De)                        | 24.70 | [link](https://github.com/espnet/espnet/blob/master/egs/iwslt16/mt1/RESULTS.md#result) |
-| IWSLT'14 test2014 (De->En)                        | 29.22 | [link](https://github.com/espnet/espnet/blob/master/egs/iwslt16/mt1/RESULTS.md#result) |
-| IWSLT'14 test2014 (De->En)                        | 32.2  | [ESPnet2-MT](https://github.com/espnet/espnet/blob/master/egs2/iwslt14/mt1/README.md)  |       
-| IWSLT'16 test2014 (En->De)                        | 24.05 | [link](https://github.com/espnet/espnet/blob/master/egs/iwslt16/mt1/RESULTS.md#result) |
-| IWSLT'16 test2014 (De->En)                        | 29.13 | [link](https://github.com/espnet/espnet/blob/master/egs/iwslt16/mt1/RESULTS.md#result) |
-=======
 | Libri-trans test (En->Fr)                         | 18.09 |          [link](https://github.com/espnet/espnet/blob/master/egs/libri_trans/mt1/RESULTS.md#trainfr_lcrm_tc_pytorch_train_pytorch_transformer_bpe1000)          |
 | How2 dev5 (En->Pt)                                | 58.61 |              [link](https://github.com/espnet/espnet/blob/master/egs/how2/mt1/RESULTS.md#trainpt_tc_tc_pytorch_train_pytorch_transformer_bpe8000)               |
 | Must-C tst-COMMON (En->De)                        | 27.63 |                               [link](https://github.com/espnet/espnet/blob/master/egs/must_c/mt1/RESULTS.md#summary-4-gram-bleu)                                |
 | IWSLT'14 test2014 (En->De)                        | 24.70 |                                     [link](https://github.com/espnet/espnet/blob/master/egs/iwslt16/mt1/RESULTS.md#result)                                      |
 | IWSLT'14 test2014 (De->En)                        | 29.22 |                                     [link](https://github.com/espnet/espnet/blob/master/egs/iwslt16/mt1/RESULTS.md#result)                                      |
+| IWSLT'14 test2014 (De->En)                        | 32.2  | [link](https://github.com/espnet/espnet/blob/master/egs2/iwslt14/mt1/README.md)  |
 | IWSLT'16 test2014 (En->De)                        | 24.05 |                                     [link](https://github.com/espnet/espnet/blob/master/egs/iwslt16/mt1/RESULTS.md#result)                                      |
 | IWSLT'16 test2014 (De->En)                        | 29.13 |                                     [link](https://github.com/espnet/espnet/blob/master/egs/iwslt16/mt1/RESULTS.md#result)                                      |
->>>>>>> a04a98c9
 
 </div></details>
 
