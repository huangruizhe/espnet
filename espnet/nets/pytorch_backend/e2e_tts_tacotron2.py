--- conflicted
+++ resolved
@@ -46,13 +46,10 @@
 class GuidedAttentionLoss(torch.nn.Module):
     """Guided attention loss function
 
-<<<<<<< HEAD
-=======
     Reference:
         Efficiently Trainable Text-to-Speech System Based on Deep Convolutional Networks with Guided Attention
         (https://arxiv.org/abs/1710.08969)
 
->>>>>>> d74bd9d3
     :param float sigma: standard deviation to control how close attention to a diagonal
     :param bool reset_always: whether to always reset masks
     """
@@ -71,15 +68,9 @@
     def forward(self, att_ws, ilens, olens):
         """GuidedAttentionLoss forward calculation
 
-<<<<<<< HEAD
-        :param torch.Tenosr att_ws: attention weights (B, T_max_out, T_max_in)
-        :param torch.Tensor ilens: bath of input lenghts (B,)
-        :param torch.Tensor olens: bath of output lenghts (B,)
-=======
         :param torch.Tenosr att_ws: batch of attention weights (B, T_max_out, T_max_in)
         :param torch.Tensor ilens: batch of input lenghts (B,)
         :param torch.Tensor olens: batch of output lenghts (B,)
->>>>>>> d74bd9d3
         :return torch.tensor: guided attention loss value
         """
         if self.guided_attn_masks is None:
