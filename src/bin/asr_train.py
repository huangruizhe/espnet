#!/usr/bin/env python

# Copyright 2017 Tomoki Hayashi (Nagoya University)
#  Apache 2.0  (http://www.apache.org/licenses/LICENSE-2.0)


import argparse
import logging
import os
import platform
import random
import subprocess
import sys

import numpy as np


def main():
    parser = argparse.ArgumentParser()
    # general configuration
    parser.add_argument('--ngpu', default=0, type=int,
                        help='Number of GPUs')
    parser.add_argument('--backend', default='chainer', type=str,
                        choices=['chainer', 'pytorch'],
                        help='Backend library')
    parser.add_argument('--outdir', type=str, required=True,
                        help='Output directory')
    parser.add_argument('--debugmode', default=1, type=int,
                        help='Debugmode')
    parser.add_argument('--dict', required=True,
                        help='Dictionary')
    parser.add_argument('--seed', default=1, type=int,
                        help='Random seed')
    parser.add_argument('--debugdir', type=str,
                        help='Output directory for debugging')
    parser.add_argument('--resume', '-r', default='', nargs='?',
                        help='Resume the training from snapshot')
    parser.add_argument('--minibatches', '-N', type=int, default='-1',
                        help='Process only N minibatches (for debug)')
    parser.add_argument('--verbose', '-V', default=0, type=int,
                        help='Verbose option')
    # task related
    parser.add_argument('--train-json', type=str, default=None,
                        help='Filename of train label data (json)')
    parser.add_argument('--valid-json', type=str, default=None,
                        help='Filename of validation label data (json)')
    # network archtecture
    # encoder
    parser.add_argument('--etype', default='blstmp', type=str,
                        choices=['blstm', 'blstmp', 'vggblstmp', 'vggblstm'],
                        help='Type of encoder network architecture')
    parser.add_argument('--elayers', default=4, type=int,
                        help='Number of encoder layers')
    parser.add_argument('--eunits', '-u', default=300, type=int,
                        help='Number of encoder hidden units')
    parser.add_argument('--eprojs', default=320, type=int,
                        help='Number of encoder projection units')
    parser.add_argument('--subsample', default=1, type=str,
                        help='Subsample input frames x_y_z means subsample every x frame at 1st layer, '
                             'every y frame at 2nd layer etc.')
    # loss
    parser.add_argument('--ctc_type', default='warpctc', type=str,
                        choices=['chainer', 'warpctc'],
                        help='Type of CTC implementation to calculate loss.')
    # attention
    parser.add_argument('--atype', default='dot', type=str,
                        choices=['noatt', 'dot', 'add', 'location', 'coverage',
                                 'coverage_location', 'location2d', 'location_recurrent',
                                 'multi_head_dot', 'multi_head_add', 'multi_head_loc',
                                 'multi_head_multi_res_loc'],
                        help='Type of attention architecture')
    parser.add_argument('--adim', default=320, type=int,
                        help='Number of attention transformation dimensions')
    parser.add_argument('--awin', default=5, type=int,
                        help='Window size for location2d attention')
    parser.add_argument('--aheads', default=4, type=int,
                        help='Number of heads for multi head attention')
    parser.add_argument('--aconv-chans', default=-1, type=int,
                        help='Number of attention convolution channels \
                        (negative value indicates no location-aware attention)')
    parser.add_argument('--aconv-filts', default=100, type=int,
                        help='Number of attention convolution filters \
                        (negative value indicates no location-aware attention)')
    # decoder
    parser.add_argument('--dtype', default='lstm', type=str,
                        choices=['lstm'],
                        help='Type of decoder network architecture')
    parser.add_argument('--dlayers', default=1, type=int,
                        help='Number of decoder layers')
    parser.add_argument('--dunits', default=320, type=int,
                        help='Number of decoder hidden units')
    parser.add_argument('--mtlalpha', default=0.5, type=float,
                        help='Multitask learning coefficient, alpha: alpha*ctc_loss + (1-alpha)*att_loss ')
    parser.add_argument('--lsm-type', const='', default='', type=str, nargs='?', choices=['', 'unigram'],
                        help='Apply label smoothing with a specified distribution type')
    parser.add_argument('--lsm-weight', default=0.0, type=float,
                        help='Label smoothing weight')
<<<<<<< HEAD
    # recognition options to compute CER/WER
    parser.add_argument('--report-cer', default=False, action='store_true',
                        help='Compute CER on development set')
    parser.add_argument('--report-wer', default=False, action='store_true',
                        help='Compute WER on development set')
    parser.add_argument('--nbest', type=int, default=1,
                        help='Output N-best hypotheses')
    parser.add_argument('--beam-size', type=int, default=4,
                        help='Beam size')
    parser.add_argument('--penalty', default=0.0, type=float,
                        help='Incertion penalty')
    parser.add_argument('--maxlenratio', default=0.0, type=float,
                        help="""Input length ratio to obtain max output length.
                        If maxlenratio=0.0 (default), it uses a end-detect function
                        to automatically find maximum hypothesis lengths""")
    parser.add_argument('--minlenratio', default=0.0, type=float,
                        help='Input length ratio to obtain min output length')
    parser.add_argument('--ctc-weight', default=0.3, type=float,
                        help='CTC weight in joint decoding')
    parser.add_argument('--rnnlm', type=str, default=None,
                        help='RNNLM model file to read')
    parser.add_argument('--rnnlm-conf', type=str, default=None,
                        help='RNNLM model config file to read')
    parser.add_argument('--lm-weight', default=0.1, type=float,
                        help='RNNLM weight.')
    parser.add_argument('--sym-space', default='<space>', type=str,
                        help='Space symbol')
    parser.add_argument('--sym-blank', default='<blank>', type=str,
                        help='Blank symbol')
=======
    parser.add_argument('--sampling-probability', default=0.0, type=float,
                        help='Ratio of predicted labels fed back to decoder')

>>>>>>> cfb60a89
    # model (parameter) related
    parser.add_argument('--dropout-rate', default=0.0, type=float,
                        help='Dropout rate')
    # minibatch related
    parser.add_argument('--batch-size', '-b', default=50, type=int,
                        help='Batch size')
    parser.add_argument('--maxlen-in', default=800, type=int, metavar='ML',
                        help='Batch size is reduced if the input sequence length > ML')
    parser.add_argument('--maxlen-out', default=150, type=int, metavar='ML',
                        help='Batch size is reduced if the output sequence length > ML')
    parser.add_argument('--n_iter_processes', default=0, type=int,
                        help='Number of processes of iterator')
    # optimization related
    parser.add_argument('--opt', default='adadelta', type=str,
                        choices=['adadelta', 'adam'],
                        help='Optimizer')
    parser.add_argument('--eps', default=1e-8, type=float,
                        help='Epsilon constant for optimizer')
    parser.add_argument('--eps-decay', default=0.01, type=float,
                        help='Decaying ratio of epsilon')
    parser.add_argument('--criterion', default='acc', type=str,
                        choices=['loss', 'acc'],
                        help='Criterion to perform epsilon decay')
    parser.add_argument('--threshold', default=1e-4, type=float,
                        help='Threshold to stop iteration')
    parser.add_argument('--epochs', '-e', default=30, type=int,
                        help='Number of maximum epochs')
    parser.add_argument('--grad-clip', default=5, type=float,
                        help='Gradient norm threshold to clip')
    parser.add_argument('--num-save-attention', default=3, type=int,
                        help='Number of samples of attention to be saved')
    args = parser.parse_args()

    # logging info
    if args.verbose > 0:
        logging.basicConfig(
            level=logging.INFO, format='%(asctime)s (%(module)s:%(lineno)d) %(levelname)s: %(message)s')
    else:
        logging.basicConfig(
            level=logging.WARN, format='%(asctime)s (%(module)s:%(lineno)d) %(levelname)s: %(message)s')
        logging.warning('Skip DEBUG/INFO messages')

    # check CUDA_VISIBLE_DEVICES
    if args.ngpu > 0:
        # python 2 case
        if platform.python_version_tuple()[0] == '2':
            if "clsp.jhu.edu" in subprocess.check_output(["hostname", "-f"]):
                cvd = subprocess.check_output(["/usr/local/bin/free-gpu", "-n", str(args.ngpu)]).strip()
                logging.info('CLSP: use gpu' + cvd)
                os.environ['CUDA_VISIBLE_DEVICES'] = cvd
        # python 3 case
        else:
            if "clsp.jhu.edu" in subprocess.check_output(["hostname", "-f"]).decode():
                cvd = subprocess.check_output(["/usr/local/bin/free-gpu", "-n", str(args.ngpu)]).decode().strip()
                logging.info('CLSP: use gpu' + cvd)
                os.environ['CUDA_VISIBLE_DEVICES'] = cvd
        cvd = os.environ.get("CUDA_VISIBLE_DEVICES")
        if cvd is None:
            logging.warn("CUDA_VISIBLE_DEVICES is not set.")
        elif args.ngpu != len(cvd.split(",")):
            logging.error("#gpus is not matched with CUDA_VISIBLE_DEVICES.")
            sys.exit(1)

    # display PYTHONPATH
    logging.info('python path = ' + os.environ['PYTHONPATH'])

    # set random seed
    logging.info('random seed = %d' % args.seed)
    random.seed(args.seed)
    np.random.seed(args.seed)

    # load dictionary for debug log
    if args.dict is not None:
        with open(args.dict, 'rb') as f:
            dictionary = f.readlines()
        char_list = [entry.decode('utf-8').split(' ')[0]
                     for entry in dictionary]
        char_list.insert(0, '<blank>')
        char_list.append('<eos>')
        args.char_list = char_list
    else:
        args.char_list = None

    # train
    logging.info('backend = ' + args.backend)
    if args.backend == "chainer":
        from asr_chainer import train
        train(args)
    elif args.backend == "pytorch":
        from asr_pytorch import train
        train(args)
    else:
        raise ValueError("chainer and pytorch are only supported.")


if __name__ == '__main__':
    main()<|MERGE_RESOLUTION|>--- conflicted
+++ resolved
@@ -95,7 +95,8 @@
                         help='Apply label smoothing with a specified distribution type')
     parser.add_argument('--lsm-weight', default=0.0, type=float,
                         help='Label smoothing weight')
-<<<<<<< HEAD
+    parser.add_argument('--sampling-probability', default=0.0, type=float,
+                        help='Ratio of predicted labels fed back to decoder')
     # recognition options to compute CER/WER
     parser.add_argument('--report-cer', default=False, action='store_true',
                         help='Compute CER on development set')
@@ -125,11 +126,6 @@
                         help='Space symbol')
     parser.add_argument('--sym-blank', default='<blank>', type=str,
                         help='Blank symbol')
-=======
-    parser.add_argument('--sampling-probability', default=0.0, type=float,
-                        help='Ratio of predicted labels fed back to decoder')
-
->>>>>>> cfb60a89
     # model (parameter) related
     parser.add_argument('--dropout-rate', default=0.0, type=float,
                         help='Dropout rate')
